--- conflicted
+++ resolved
@@ -6,21 +6,11 @@
 
 import numpy as np
 
-from neurodsp.sim import sim_oscillation, sim_powerlaw
+from neurodsp.sim import sim_oscillation, sim_powerlaw, sim_combined
 from neurodsp.utils.sim import set_random_seed
-<<<<<<< HEAD
-from neurodsp.tests.settings import (FS, N_SECONDS, N_SECONDS_LONG, FREQ_SINE,
-                                     FREQ1, EXP1,
+from neurodsp.tests.settings import (FS, N_SECONDS, N_SECONDS_LONG, FREQ_SINE, FREQ1, EXP1,
                                      BASE_TEST_FILE_PATH, TEST_PLOTS_PATH)
 
-from neurodsp.sim import sim_oscillation
-from neurodsp.sim import sim_combined
-
-=======
-from neurodsp.tests.settings import (FS, FS_HIGH, N_SECONDS, N_SECONDS_LONG, FREQ_SINE,
-                                     BASE_TEST_FILE_PATH, TEST_PLOTS_PATH)
-
->>>>>>> 5a6b38d0
 ###################################################################################################
 ###################################################################################################
 
@@ -49,13 +39,13 @@
 	yield sim_oscillation(N_SECONDS_LONG, FS, freq=FREQ_SINE, variance=None, mean=None)
 
 @pytest.fixture(scope='session')
-<<<<<<< HEAD
 def tsig_comb():
 
     components = {'sim_powerlaw': {'exponent' : EXP1},
                   'sim_oscillation': {'freq' : FREQ1}}
     yield sim_combined(n_seconds=N_SECONDS_LONG, fs=FS, components=components)
-=======
+
+@pytest.fixture(scope='session')
 def tsig_white():
 
     yield sim_powerlaw(N_SECONDS_LONG, FS_HIGH, exponent=0)
@@ -64,7 +54,6 @@
 def tsig_brown():
 
     yield sim_powerlaw(N_SECONDS_LONG, FS_HIGH, exponent=-2)
->>>>>>> 5a6b38d0
 
 @pytest.fixture(scope='session', autouse=True)
 def check_dir():
