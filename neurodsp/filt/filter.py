--- conflicted
+++ resolved
@@ -10,16 +10,10 @@
 ###################################################################################################
 ###################################################################################################
 
-<<<<<<< HEAD
 @multidim(pass_2d_input=True)
-def filter_signal(sig, fs, pass_type, f_range, filter_type='fir',
-                  n_cycles=3, n_seconds=None, remove_edges=True, butterworth_order=None,
-                  print_transitions=False, plot_properties=False, return_filter=False):
-=======
 def filter_signal(sig, fs, pass_type, f_range, filter_type=None,
                   print_transitions=False, plot_properties=False, return_filter=False,
                   **filter_kwargs):
->>>>>>> b52f552c
     """Apply a bandpass, bandstop, highpass, or lowpass filter to a neural signal.
 
     Parameters
