--- conflicted
+++ resolved
@@ -26,11 +26,7 @@
         Maximum number of iterations of potential changes in window placement.
     window_starts_custom : 1d array, optional, default: None
         Custom pre-set locations of initial windows.
-<<<<<<< HEAD
     var_thresh: float, optional, default: None
-=======
-    var_thresh : float, opational, default: None
->>>>>>> e4c81e39
         Removes initial windows with variance below a set threshold. This speeds up
         runtime proportional to the number of low variance windows in the data.
 
